--- conflicted
+++ resolved
@@ -601,13 +601,7 @@
             ax.grid(True, alpha=0.3)
         
         plt.tight_layout()
-<<<<<<< HEAD
         plt.savefig(plot_dir / f"{plot_suffix}_folds_predictions_vs_actual.png")
-=======
-        plot_dir = Path(plot_dir)
-        plot_dir.mkdir(parents=True, exist_ok=True)
-        plt.savefig(os.path.join(plot_dir, "folds_predictions_vs_actual.png")) 
->>>>>>> e8f137bf
         if plt_show:
             plt.show()
         
